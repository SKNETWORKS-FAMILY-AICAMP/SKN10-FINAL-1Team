--- conflicted
+++ resolved
@@ -10,12 +10,8 @@
     </div>
     <nav class="hidden items-center gap-1 md:flex">
     <a class="rounded-md px-3 py-2 text-sm font-medium text-[var(--text-secondary)] hover:text-[var(--text-primary)] hover:bg-[var(--secondary-color)]" href="{% url 'home' %}" data-navlink="home">Home</a>
-<<<<<<< HEAD
     <a class="rounded-md px-3 py-2 text-sm font-medium text-[var(--text-secondary)] hover:text-[var(--text-primary)] hover:bg-[var(--secondary-color)]" href="/chatbot" data-navlink="chatbot">Chatbot</a>
     <a class="rounded-md px-3 py-2 text-sm font-medium text-[var(--text-secondary)] hover:text-[var(--text-primary)] hover:bg-[var(--secondary-color)]" href="{% url 'knowledge:dashboard' %}" data-navlink="dashboard">Dashboard</a>
-=======
-    <a class="rounded-md px-3 py-2 text-sm font-medium text-[var(--text-secondary)] hover:text-[var(--text-primary)] hover:bg-[var(--secondary-color)]" href="{% url 'conversations:chatbot' %}" data-navlink="chatbot">Chatbot</a>
->>>>>>> c3951382
     </nav>
     
     <div class="flex items-center gap-3">
